--- conflicted
+++ resolved
@@ -124,7 +124,6 @@
   default     = "odoo"
   type        = string
   description = "Main odoo DB name"
-<<<<<<< HEAD
 }
 
 ######################################################################################
@@ -161,6 +160,4 @@
   default     = false
   type        = bool
   description = "Datasync preserves old files not present in S3"
-=======
->>>>>>> 528f5fb5
 }